FROM jboss/wildfly:10.1.0.Final
MAINTAINER "Ding-Yi Chen" <dchen@redhat.com>

EXPOSE 8080
# Version should be assigned in build time
# Take care editing the ZANATA_VERSION line: just version numbers,
# otherwise runapp.sh cannot parse it.
ARG ZANATA_VERSION=4.4.3
ARG MYSQL_CONNECTOR_JAVA_VERSION=5.1.26

<<<<<<< HEAD
=======
# Database Setup
ENV DB_HOSTNAME zanatadb
ENV DB_PORTNUMBER 3306

# MAIL_USERNAME and MAIL_PASSWORD can not be empty as they are used in wildfly standalone-full.xml.
# If the smtp server does not require authentication, these single space values will be used
ENV MAIL_HOST=localhost MAIL_USERNAME=' ' MAIL_PASSWORD=' '

>>>>>>> 23957f2e
# Fedora Containers Packaging may need this
LABEL Name="zanata-platform"\
    Version=$ZANATA_VERSION\
    Release="1"

USER root

ENV ZANATA_HOME /var/lib/zanata
RUN mkdir -p $ZANATA_HOME && chown -R jboss.jboss $ZANATA_HOME
VOLUME $ZANATA_HOME

# Make the image Openshift compatible by granting root group (not user) access to the necessary directories
RUN chgrp -R 0 $ZANATA_HOME /opt/jboss/wildfly
RUN chmod -R g+rw $ZANATA_HOME /opt/jboss/wildfly
RUN find $ZANATA_HOME -type d -exec chmod g+x {} +
RUN find /opt/jboss/wildfly -type d -exec chmod g+x {} +

USER jboss

RUN curl -L -o /opt/jboss/wildfly/standalone/deployments/mysql-connector-java.jar https://repo1.maven.org/maven2/mysql/mysql-connector-java/${MYSQL_CONNECTOR_JAVA_VERSION}/mysql-connector-java-${MYSQL_CONNECTOR_JAVA_VERSION}.jar

# Zanata war
RUN curl -L -o /opt/jboss/wildfly/standalone/deployments/zanata.war \
    https://github.com/zanata/zanata-platform/releases/download/platform-${ZANATA_VERSION}/zanata-war-${ZANATA_VERSION}.war \
    && chmod o+rw /opt/jboss/wildfly/standalone/deployments/zanata.war

ADD conf/standalone.xml /opt/jboss/wildfly/standalone/configuration/<|MERGE_RESOLUTION|>--- conflicted
+++ resolved
@@ -8,8 +8,6 @@
 ARG ZANATA_VERSION=4.4.3
 ARG MYSQL_CONNECTOR_JAVA_VERSION=5.1.26
 
-<<<<<<< HEAD
-=======
 # Database Setup
 ENV DB_HOSTNAME zanatadb
 ENV DB_PORTNUMBER 3306
@@ -18,7 +16,6 @@
 # If the smtp server does not require authentication, these single space values will be used
 ENV MAIL_HOST=localhost MAIL_USERNAME=' ' MAIL_PASSWORD=' '
 
->>>>>>> 23957f2e
 # Fedora Containers Packaging may need this
 LABEL Name="zanata-platform"\
     Version=$ZANATA_VERSION\
